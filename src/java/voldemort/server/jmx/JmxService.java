--- conflicted
+++ resolved
@@ -78,7 +78,6 @@
         for(VoldemortService service: services)
             registerBean(service, JmxUtils.createObjectName(service.getClass()));
         for(Store<ByteArray, byte[], byte[]> store: this.storeRepository.getAllStorageEngines()) {
-<<<<<<< HEAD
             if(server.getVoldemortConfig().isEnableJmxClusterName())
                 registerBean(store,
                              JmxUtils.createObjectName(this.cluster.getName()
@@ -89,10 +88,6 @@
                 registerBean(store,
                              JmxUtils.createObjectName(JmxUtils.getPackageName(store.getClass()),
                                                        store.getName()));
-=======
-            registerBean(store,
-                         JmxUtils.createObjectName(JmxUtils.getPackageName(store.getClass()),
-                                                   store.getName()));
             if(store instanceof BdbStorageEngine) {
                 // Temp hack for now
                 BdbStorageEngine bdbStore = (BdbStorageEngine) store;
@@ -100,7 +95,6 @@
                              JmxUtils.createObjectName(JmxUtils.getPackageName(BdbEnvironmentStats.class),
                                                        store.getName()));
             }
->>>>>>> 74e0d944
         }
     }
 
