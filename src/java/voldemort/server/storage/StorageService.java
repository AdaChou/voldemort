--- conflicted
+++ resolved
@@ -31,7 +31,6 @@
 import java.util.concurrent.ExecutorService;
 import java.util.concurrent.Executors;
 import java.util.concurrent.Semaphore;
-import java.util.concurrent.TimeUnit;
 
 import javax.management.MBeanOperationInfo;
 import javax.management.MBeanServer;
@@ -222,13 +221,13 @@
         // openStore() should have atomic semantics
         try {
             registerEngine(engine);
-        
+
             if(voldemortConfig.isServerRoutingEnabled())
                 registerNodeStores(storeDef, metadata.getCluster(), voldemortConfig.getNodeId());
 
             if(storeDef.hasRetentionPeriod())
                 scheduleCleanupJob(storeDef, engine);
-        } catch (Exception e) {
+        } catch(Exception e) {
             unregisterEngine(storeDef, engine);
             throw new VoldemortException(e);
         }
@@ -241,17 +240,17 @@
      */
     public void unregisterEngine(StoreDefinition storeDef, StorageEngine<ByteArray, byte[]> engine) {
         String engineName = engine.getName();
-        Store<ByteArray,  byte[]> store = storeRepository.removeLocalStore(engineName);
-
-        if (store != null) {
-            if (voldemortConfig.isStatTrackingEnabled() && voldemortConfig.isJmxEnabled()) {
+        Store<ByteArray, byte[]> store = storeRepository.removeLocalStore(engineName);
+
+        if(store != null) {
+            if(voldemortConfig.isStatTrackingEnabled() && voldemortConfig.isJmxEnabled()) {
 
                 MBeanServer mbeanServer = ManagementFactory.getPlatformMBeanServer();
                 ObjectName name = JmxUtils.createObjectName(JmxUtils.getPackageName(store.getClass()),
                                                             store.getName());
 
                 synchronized(mbeanServer) {
-                    if (mbeanServer.isRegistered(name))
+                    if(mbeanServer.isRegistered(name))
                         JmxUtils.unregisterMbean(mbeanServer, name);
                 }
 
@@ -328,67 +327,38 @@
     public void registerNodeStores(StoreDefinition def, Cluster cluster, int localNode) {
         Map<Integer, Store<ByteArray, byte[]>> nodeStores = new HashMap<Integer, Store<ByteArray, byte[]>>(cluster.getNumberOfNodes());
         Map<Integer, NonblockingStore> nonblockingStores = new HashMap<Integer, NonblockingStore>(cluster.getNumberOfNodes());
-
-<<<<<<< HEAD
-        for(Node node: cluster.getNodes()) {
-            Store<ByteArray, byte[]> store = getNodeStore(def.getName(), node, localNode);
-            this.storeRepository.addNodeStore(node.getId(), store);
-            nodeStores.put(node.getId(), store);
-
-            NonblockingStore nonblockingStore = routedStoreFactory.toNonblockingStore(store);
-            nonblockingStores.put(node.getId(), nonblockingStore);
-        }
-
-        Store<ByteArray, byte[]> store = routedStoreFactory.create(cluster,
-                                                                   def,
-                                                                   nodeStores,
-                                                                   nonblockingStores,
-                                                                   true,
-                                                                   failureDetector);
-
-        store = new RebootstrappingStore(metadata,
-                                         storeRepository,
-                                         voldemortConfig,
-                                         (RoutedStore) store,
-                                         storeFactory);
-
-        store = new InconsistencyResolvingStore<ByteArray, byte[]>(store,
-                                                                   new VectorClockInconsistencyResolver<byte[]>());
-        this.storeRepository.addRoutedStore(store);
-=======
         try {
             for(Node node: cluster.getNodes()) {
                 Store<ByteArray, byte[]> store = getNodeStore(def.getName(), node, localNode);
                 this.storeRepository.addNodeStore(node.getId(), store);
                 nodeStores.put(node.getId(), store);
-            }
-
-            Store<ByteArray, byte[]> routedStore = new RoutedStore(def.getName(),
-                                                                   nodeStores,
-                                                                   metadata.getCluster(),
-                                                                   def,
-                                                                   true,
-                                                                   this.clientThreadPool,
-                                                                   voldemortConfig.getRoutingTimeoutMs(),
-                                                                   failureDetector,
-                                                                   SystemTime.INSTANCE);
-
-            routedStore = new RebootstrappingStore(metadata,
-                                                   storeRepository,
-                                                   voldemortConfig,
-                                                   socketPool,
-                                                   (RoutedStore) routedStore);
-
-            routedStore = new InconsistencyResolvingStore<ByteArray, byte[]>(routedStore,
-                                                                             new VectorClockInconsistencyResolver<byte[]>());
-            this.storeRepository.addRoutedStore(routedStore);
-        } catch (Exception e) {
+
+                NonblockingStore nonblockingStore = routedStoreFactory.toNonblockingStore(store);
+                nonblockingStores.put(node.getId(), nonblockingStore);
+            }
+
+            Store<ByteArray, byte[]> store = routedStoreFactory.create(cluster,
+                                                                       def,
+                                                                       nodeStores,
+                                                                       nonblockingStores,
+                                                                       true,
+                                                                       failureDetector);
+
+            store = new RebootstrappingStore(metadata,
+                                             storeRepository,
+                                             voldemortConfig,
+                                             (RoutedStore) store,
+                                             storeFactory);
+
+            store = new InconsistencyResolvingStore<ByteArray, byte[]>(store,
+                                                                       new VectorClockInconsistencyResolver<byte[]>());
+            this.storeRepository.addRoutedStore(store);
+        } catch(Exception e) {
             // Roll back
             for(Node node: cluster.getNodes())
                 this.storeRepository.removeNodeStore(def.getName(), node.getId());
             throw new VoldemortException(e);
         }
->>>>>>> 2f5deff4
     }
 
     private Store<ByteArray, byte[]> getNodeStore(String storeName, Node node, int localNode) {
@@ -514,15 +484,6 @@
         }
 
         this.clientThreadPool.shutdown();
-
-        try {
-            if(!this.clientThreadPool.awaitTermination(10, TimeUnit.SECONDS))
-                this.clientThreadPool.shutdownNow();
-        } catch(InterruptedException e) {
-            // okay, fine, playing nice didn't work
-            this.clientThreadPool.shutdownNow();
-        }
-
         logger.info("Closed client threadpool.");
 
         if(this.failureDetector != null) {
