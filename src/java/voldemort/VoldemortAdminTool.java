--- conflicted
+++ resolved
@@ -16,13 +16,6 @@
 
 package voldemort;
 
-<<<<<<< HEAD
-import com.google.common.base.Joiner;
-import com.google.common.collect.Lists;
-import com.google.common.collect.Maps;
-import joptsimple.OptionParser;
-import joptsimple.OptionSet;
-=======
 import java.io.BufferedInputStream;
 import java.io.BufferedOutputStream;
 import java.io.BufferedWriter;
@@ -49,13 +42,11 @@
 import org.codehaus.jackson.map.ObjectMapper;
 
 import voldemort.annotations.Experimental;
->>>>>>> 2f5deff4
 import voldemort.client.protocol.admin.AdminClient;
 import voldemort.client.protocol.admin.AdminClientConfig;
 import voldemort.serialization.DefaultSerializerFactory;
 import voldemort.serialization.Serializer;
 import voldemort.serialization.SerializerFactory;
-import voldemort.serialization.json.JsonWriter;
 import voldemort.store.StoreDefinition;
 import voldemort.utils.ByteArray;
 import voldemort.utils.ByteUtils;
@@ -64,6 +55,7 @@
 import voldemort.utils.Utils;
 import voldemort.versioning.VectorClock;
 import voldemort.versioning.Versioned;
+import voldemort.xml.StoreDefinitionsMapper;
 
 import com.google.common.base.Joiner;
 import com.google.common.collect.AbstractIterator;
@@ -82,7 +74,7 @@
               .withRequiredArg()
               .describedAs("bootstrap-url")
               .ofType(String.class);
-        parser.accepts("node", "[REQUIRED] node id")
+        parser.accepts("node", "node id")
               .withRequiredArg()
               .describedAs("node-id")
               .ofType(Integer.class);
@@ -102,7 +94,7 @@
               .describedAs("partition-ids")
               .withValuesSeparatedBy(',')
               .ofType(Integer.class);
-        parser.accepts("fetch-values", "Fetch values")
+        parser.accepts("fetch-entries", "[EXPERIMENTAL] Fetch full entries")
               .withRequiredArg()
               .describedAs("partition-ids")
               .withValuesSeparatedBy(',')
@@ -116,8 +108,6 @@
               .describedAs("store-names")
               .withValuesSeparatedBy(',')
               .ofType(String.class);
-<<<<<<< HEAD
-=======
         parser.accepts("add-stores", "Add stores in this stores.xml")
               .withRequiredArg()
               .describedAs("stores.xml")
@@ -131,7 +121,6 @@
               .describedAs("input-directory")
               .ofType(String.class);
         
->>>>>>> 2f5deff4
         OptionSet options = parser.parse(args);
 
         if (options.has("help")) {
@@ -143,18 +132,12 @@
 						"url",
                                                "node");
         if (missing.size() > 0) {
-<<<<<<< HEAD
-            System.err.println("Missing required arguments: " + Joiner.on(", ").join(missing));
-            parser.printHelpOn(System.err);
-            System.exit(1);
-=======
             // Not the most elegant way to do this
             if (!(missing.equals(ImmutableSet.of("node")) && (options.has("add-stores") || options.has("delete-store")))) {
                 System.err.println("Missing required arguments: " + Joiner.on(", ").join(missing));
                 parser.printHelpOn(System.err);
                 System.exit(1);
             }
->>>>>>> 2f5deff4
         }
 
         String url = (String) options.valueOf("url");
@@ -170,16 +153,12 @@
         if (options.has("fetch-keys")) {
             ops += "k";
         }
-        if (options.has("fetch-values")) {
+        if (options.has("fetch-entries")) {
             ops += "v";
         }
         if (options.has("restore")) {
             ops += "r";
         }
-<<<<<<< HEAD
-        if (ops.length() < 1) {
-            Utils.croak("At least one of (delete-partitions, restore, add-node) must be specified");
-=======
         if (options.has("add-stores")) {
             ops += "a";
         }
@@ -191,7 +170,6 @@
         }
         if(ops.length() < 1) {
             Utils.croak("At least one of (delete-partitions, restore, add-node, fetch-entries, fetch-keys, add-stores, delete-store, update-entries) must be specified");
->>>>>>> 2f5deff4
         }
 
         List<String> storeNames = null;
@@ -240,16 +218,13 @@
                 boolean useAscii = options.has("ascii");
                 @SuppressWarnings("unchecked")
                 List<Integer> partitionIdList = (List<Integer>) options.valuesOf("fetch-values");
-                executeFetchValues(nodeId,
+                executeFetchEntries(nodeId,
                                    adminClient,
                                    partitionIdList,
                                    outputDir,
                                    storeNames,
                                    useAscii);
             }
-<<<<<<< HEAD
-        } catch (Exception e) {
-=======
             if (ops.contains("a")) {
                 String storesXml = (String) options.valueOf("add-stores");
                 executeAddStores(adminClient, storesXml, storeNames);
@@ -265,20 +240,11 @@
                 executeDeleteStore(adminClient, storeName);
             }
         } catch(Exception e) {
->>>>>>> 2f5deff4
             e.printStackTrace();
             Utils.croak(e.getMessage());
         }
     }
 
-<<<<<<< HEAD
-    public static void executeFetchValues(Integer nodeId,
-                                          AdminClient adminClient,
-                                          List<Integer> partitionIdList,
-                                          String outputDir,
-                                          List<String> storeNames,
-                                          boolean useAscii) throws IOException {
-=======
     public static void executeDeleteStore(AdminClient adminClient, String storeName) {
         System.out.println("Deleting " + storeName);
         adminClient.deleteStore(storeName);
@@ -310,7 +276,6 @@
                                            String outputDir,
                                            List<String> storeNames,
                                            boolean useAscii) throws IOException {
->>>>>>> 2f5deff4
         List<StoreDefinition> storeDefinitionList = adminClient.getRemoteStoreDefList(nodeId).getValue();
         Map<String, StoreDefinition> storeDefinitionMap = Maps.newHashMap();
         for (StoreDefinition storeDefinition: storeDefinitionList) {
@@ -343,8 +308,6 @@
         }
     }
 
-<<<<<<< HEAD
-=======
     @Experimental
     private static void executeUpdateEntries(Integer nodeId,
                                              AdminClient adminClient,
@@ -456,13 +419,13 @@
         };
     }
 
->>>>>>> 2f5deff4
     private static void writeEntriesAscii(Iterator<Pair<ByteArray, Versioned<byte[]>>> iterator,
-                                         File outputFile,
-                                         StoreDefinition storeDefinition) throws IOException {
+                                          File outputFile,
+                                          StoreDefinition storeDefinition) throws IOException {
         BufferedWriter writer = new BufferedWriter(new FileWriter(outputFile));
         SerializerFactory serializerFactory = new DefaultSerializerFactory();
-        JsonWriter jsonWriter = new JsonWriter(writer);
+        StringWriter stringWriter = new StringWriter();
+        JsonGenerator generator = new JsonFactory(new ObjectMapper()).createJsonGenerator(stringWriter);
 
         @SuppressWarnings("unchecked")
         Serializer<Object> keySerializer = (Serializer<Object>) serializerFactory.getSerializer(storeDefinition.getKeySerializer());
@@ -479,13 +442,19 @@
                 Object keyObject = keySerializer.toObject(keyBytes);
                 Object valueObject = valueSerializer.toObject(valueBytes);
 
-                jsonWriter.write(keyObject);
-                jsonWriter.write("\t");
-                jsonWriter.write(version);
-                jsonWriter.write("\t");
-                jsonWriter.write(valueObject);
-                jsonWriter.write("\n");
-            }
+                generator.writeObject(keyObject);
+                stringWriter.write(' ');
+                stringWriter.write(version.toString());
+                generator.writeObject(valueObject);
+
+                StringBuffer buf = stringWriter.getBuffer();
+                if (buf.charAt(0) == ' ') {
+                    buf.setCharAt(0, '\n');
+                }
+                writer.write(buf.toString());
+                buf.setLength(0);
+            }
+            writer.write('\n');
         } finally {
             writer.close();
         }
@@ -554,17 +523,24 @@
                                        StoreDefinition storeDefinition) throws IOException {
         BufferedWriter writer = new BufferedWriter(new FileWriter(outputFile));
         SerializerFactory serializerFactory = new DefaultSerializerFactory();
-        JsonWriter jsonWriter = new JsonWriter(writer);
-
+        StringWriter stringWriter = new StringWriter();
+        JsonGenerator generator = new JsonFactory(new ObjectMapper()).createJsonGenerator(stringWriter);
         @SuppressWarnings("unchecked")
         Serializer<Object> serializer = (Serializer<Object>) serializerFactory.getSerializer(storeDefinition.getKeySerializer());
         try {
             while (keyIterator.hasNext()) {
+                // Ugly hack to be able to separate text by newlines vs. spaces
                 byte[] keyBytes = keyIterator.next().get();
                 Object keyObject = serializer.toObject(keyBytes);
-                jsonWriter.write(keyObject);
-                writer.write("\n");
-            }
+                generator.writeObject(keyObject);
+                StringBuffer buf = stringWriter.getBuffer();
+                if (buf.charAt(0) == ' ') {
+                    buf.setCharAt(0, '\n');
+                }
+                writer.write(buf.toString());
+                buf.setLength(0);
+            }
+            writer.write('\n');
         } finally {
             writer.close();
         }
