--- conflicted
+++ resolved
@@ -59,15 +59,11 @@
             JmxUtils.unregisterMbean(server, name);
     }
 
-<<<<<<< HEAD
-    public StorageEngine<ByteArray, byte[], byte[]> getStore(String name) {
-=======
     public void setRoutingStrategy(RoutingStrategy routingStrategy) {
         this.routingStrategy = routingStrategy;
     }
 
-    public StorageEngine<ByteArray, byte[]> getStore(String name) {
->>>>>>> 01fad80c
+    public StorageEngine<ByteArray, byte[], byte[]> getStore(String name) {
         ReadOnlyStorageEngine store = new ReadOnlyStorageEngine(name,
                                                                 this.searcher,
                                                                 this.routingStrategy,
