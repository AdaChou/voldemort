/*
 * Copyright 2008-2010 LinkedIn, Inc
 * 
 * Licensed under the Apache License, Version 2.0 (the "License"); you may not
 * use this file except in compliance with the License. You may obtain a copy of
 * the License at
 * 
 * http://www.apache.org/licenses/LICENSE-2.0
 * 
 * Unless required by applicable law or agreed to in writing, software
 * distributed under the License is distributed on an "AS IS" BASIS, WITHOUT
 * WARRANTIES OR CONDITIONS OF ANY KIND, either express or implied. See the
 * License for the specific language governing permissions and limitations under
 * the License.
 */

package voldemort.store.routed;

import java.util.ArrayList;
import java.util.List;
import java.util.Map;
import java.util.concurrent.ConcurrentHashMap;
import java.util.concurrent.TimeUnit;
import java.util.concurrent.atomic.AtomicBoolean;

import voldemort.VoldemortException;
import voldemort.cluster.Cluster;
import voldemort.cluster.Node;
import voldemort.cluster.Zone;
import voldemort.cluster.failuredetector.FailureDetector;
import voldemort.routing.RoutingStrategyType;
import voldemort.store.Store;
import voldemort.store.StoreDefinition;
import voldemort.store.StoreRequest;
import voldemort.store.StoreUtils;
import voldemort.store.nonblockingstore.NonblockingStore;
import voldemort.store.nonblockingstore.NonblockingStoreCallback;
import voldemort.store.nonblockingstore.NonblockingStoreRequest;
import voldemort.store.routed.Pipeline.Event;
import voldemort.store.routed.Pipeline.Operation;
import voldemort.store.routed.action.ConfigureNodes;
import voldemort.store.routed.action.GetAllConfigureNodes;
import voldemort.store.routed.action.GetAllReadRepair;
import voldemort.store.routed.action.IncrementClock;
import voldemort.store.routed.action.PerformDeleteHintedHandoff;
import voldemort.store.routed.action.PerformPutHintedHandoff;
import voldemort.store.routed.action.PerformParallelGetAllRequests;
import voldemort.store.routed.action.PerformParallelPutRequests;
import voldemort.store.routed.action.PerformParallelRequests;
import voldemort.store.routed.action.PerformSerialGetAllRequests;
import voldemort.store.routed.action.PerformSerialPutRequests;
import voldemort.store.routed.action.PerformSerialRequests;
import voldemort.store.routed.action.PerformZoneSerialRequests;
import voldemort.store.routed.action.ReadRepair;
import voldemort.store.slop.HintedHandoff;
import voldemort.store.slop.HintedHandoffStrategy;
import voldemort.store.slop.HintedHandoffStrategyFactory;
import voldemort.store.slop.Slop;
import voldemort.utils.ByteArray;
import voldemort.utils.SystemTime;
import voldemort.versioning.Version;
import voldemort.versioning.Versioned;

/**
 * A Store which multiplexes requests to different internal Stores
 * 
 * 
 */
public class PipelineRoutedStore extends RoutedStore {

    private final Map<Integer, NonblockingStore> nonblockingStores;
    private final Map<Integer, Store<ByteArray, Slop>> slopStores;
    private final HintedHandoffStrategy handoffStrategy;
    private Zone clientZone;
    private boolean zoneRoutingEnabled;

    /**
     * Create a PipelineRoutedStore
     * 
     * @param name The name of the store
     * @param innerStores The mapping of node to client
     * @param nonblockingStores
     * @param slopStores The stores for hints
     * @param cluster Cluster definition
     * @param storeDef Store definition
     * @param repairReads Is read repair enabled?
     * @param clientZoneId Zone the client is in
     * @param timeoutMs Routing timeout
     * @param failureDetector Failure detector object
     */
    public PipelineRoutedStore(String name,
                               Map<Integer, Store<ByteArray, byte[], byte[]>> innerStores,
                               Map<Integer, NonblockingStore> nonblockingStores,
                               Map<Integer, Store<ByteArray, Slop>> slopStores,
                               Cluster cluster,
                               StoreDefinition storeDef,
                               boolean repairReads,
                               int clientZoneId,
                               long timeoutMs,
                               FailureDetector failureDetector) {
        super(name,
              innerStores,
              cluster,
              storeDef,
              repairReads,
              timeoutMs,
              failureDetector,
              SystemTime.INSTANCE);

        this.clientZone = cluster.getZoneById(clientZoneId);
        if(storeDef.getRoutingStrategyType().compareTo(RoutingStrategyType.ZONE_STRATEGY) == 0) {
            zoneRoutingEnabled = true;
        } else {
            zoneRoutingEnabled = false;
        }

        this.nonblockingStores = new ConcurrentHashMap<Integer, NonblockingStore>(nonblockingStores);
        this.slopStores = slopStores;
        if(storeDef.isHintedHandoffEnabled()) {
            HintedHandoffStrategyFactory factory = new HintedHandoffStrategyFactory(zoneRoutingEnabled,
                                                                                    clientZone.getId());
            this.handoffStrategy = factory.updateHintedHandoffStrategy(storeDef, cluster);
        } else {
            this.handoffStrategy = null;
        }
    }

    public List<Versioned<byte[]>> get(final ByteArray key, final byte[] transforms) {
        StoreUtils.assertValidKey(key);

        BasicPipelineData<List<Versioned<byte[]>>> pipelineData = new BasicPipelineData<List<Versioned<byte[]>>>();
        if(zoneRoutingEnabled)
            pipelineData.setZonesRequired(storeDef.getZoneCountReads());
        else
            pipelineData.setZonesRequired(null);

        final Pipeline pipeline = new Pipeline(Operation.GET, timeoutMs, TimeUnit.MILLISECONDS);
        boolean allowReadRepair = repairReads && transforms == null;

<<<<<<< HEAD
        NonblockingStoreRequest nonblockingStoreRequest = new NonblockingStoreRequest() {

            public void submit(Node node, NonblockingStore store, NonblockingStoreCallback callback) {
                store.submitGetRequest(key, transforms, callback);
            }

        };

=======
>>>>>>> 6efd96c5
        StoreRequest<List<Versioned<byte[]>>> blockingStoreRequest = new StoreRequest<List<Versioned<byte[]>>>() {

            public List<Versioned<byte[]>> request(Store<ByteArray, byte[], byte[]> store) {
                return store.get(key, transforms);
            }

        };

        pipeline.addEventAction(Event.STARTED,
                                new ConfigureNodes<List<Versioned<byte[]>>, BasicPipelineData<List<Versioned<byte[]>>>>(pipelineData,
                                                                                                                        Event.CONFIGURED,
                                                                                                                        failureDetector,
                                                                                                                        storeDef.getRequiredReads(),
                                                                                                                        routingStrategy,
                                                                                                                        key,
                                                                                                                        clientZone));
        pipeline.addEventAction(Event.CONFIGURED,
                                new PerformParallelRequests<List<Versioned<byte[]>>, BasicPipelineData<List<Versioned<byte[]>>>>(pipelineData,
                                                                                                                                 allowReadRepair ? Event.RESPONSES_RECEIVED
                                                                                                                                                : Event.COMPLETED,
                                                                                                                                 key,
                                                                                                                                 failureDetector,
                                                                                                                                 storeDef.getPreferredReads(),
                                                                                                                                 storeDef.getRequiredReads(),
                                                                                                                                 timeoutMs,
                                                                                                                                 nonblockingStores,
                                                                                                                                 null,
                                                                                                                                 null,
                                                                                                                                 Event.INSUFFICIENT_SUCCESSES,
                                                                                                                                 Event.INSUFFICIENT_ZONES));
        pipeline.addEventAction(Event.INSUFFICIENT_SUCCESSES,
                                new PerformSerialRequests<List<Versioned<byte[]>>, BasicPipelineData<List<Versioned<byte[]>>>>(pipelineData,
<<<<<<< HEAD
                                                                                                                               allowReadRepair ? Event.RESPONSES_RECEIVED
                                                                                                                                              : Event.COMPLETED,
=======
                                                                                                                               repairReads ? Event.RESPONSES_RECEIVED
                                                                                                                                           : Event.COMPLETED,
>>>>>>> 6efd96c5
                                                                                                                               key,
                                                                                                                               failureDetector,
                                                                                                                               innerStores,
                                                                                                                               storeDef.getPreferredReads(),
                                                                                                                               storeDef.getRequiredReads(),
                                                                                                                               blockingStoreRequest,
                                                                                                                               null));

        if(allowReadRepair)
            pipeline.addEventAction(Event.RESPONSES_RECEIVED,
                                    new ReadRepair<BasicPipelineData<List<Versioned<byte[]>>>>(pipelineData,
                                                                                               Event.COMPLETED,
                                                                                               storeDef.getPreferredReads(),
                                                                                               timeoutMs,
                                                                                               nonblockingStores,
                                                                                               readRepairer));

        if(zoneRoutingEnabled)
            pipeline.addEventAction(Event.INSUFFICIENT_ZONES,
                                    new PerformZoneSerialRequests<List<Versioned<byte[]>>, BasicPipelineData<List<Versioned<byte[]>>>>(pipelineData,
<<<<<<< HEAD
                                                                                                                                       allowReadRepair ? Event.RESPONSES_RECEIVED
                                                                                                                                                      : Event.COMPLETED,
=======
                                                                                                                                       repairReads ? Event.RESPONSES_RECEIVED
                                                                                                                                                   : Event.COMPLETED,
>>>>>>> 6efd96c5
                                                                                                                                       key,
                                                                                                                                       failureDetector,
                                                                                                                                       innerStores,
                                                                                                                                       blockingStoreRequest));

        pipeline.addEvent(Event.STARTED);
        pipeline.execute();

        if(pipelineData.getFatalError() != null)
            throw pipelineData.getFatalError();

        List<Versioned<byte[]>> results = new ArrayList<Versioned<byte[]>>();

        for(Response<ByteArray, List<Versioned<byte[]>>> response: pipelineData.getResponses()) {
            List<Versioned<byte[]>> value = response.getValue();

            if(value != null)
                results.addAll(value);
        }

        return results;
    }

    public Map<ByteArray, List<Versioned<byte[]>>> getAll(Iterable<ByteArray> keys,
                                                          Map<ByteArray, byte[]> transforms)
            throws VoldemortException {
        StoreUtils.assertValidKeys(keys);

        boolean allowReadRepair = repairReads && (transforms == null || transforms.size() == 0);

        GetAllPipelineData pipelineData = new GetAllPipelineData();
        if(zoneRoutingEnabled)
            pipelineData.setZonesRequired(storeDef.getZoneCountReads());
        else
            pipelineData.setZonesRequired(null);
        Pipeline pipeline = new Pipeline(Operation.GET_ALL, timeoutMs, TimeUnit.MILLISECONDS);

        pipeline.addEventAction(Event.STARTED,
                                new GetAllConfigureNodes(pipelineData,
                                                         Event.CONFIGURED,
                                                         failureDetector,
                                                         storeDef.getPreferredReads(),
                                                         storeDef.getRequiredReads(),
                                                         routingStrategy,
                                                         keys,
                                                         transforms,
                                                         clientZone));
        pipeline.addEventAction(Event.CONFIGURED,
                                new PerformParallelGetAllRequests(pipelineData,
                                                                  Event.INSUFFICIENT_SUCCESSES,
                                                                  failureDetector,
                                                                  timeoutMs,
                                                                  nonblockingStores));
        pipeline.addEventAction(Event.INSUFFICIENT_SUCCESSES,
                                new PerformSerialGetAllRequests(pipelineData,
<<<<<<< HEAD
                                                                allowReadRepair ? Event.RESPONSES_RECEIVED
                                                                               : Event.COMPLETED,
=======
                                                                repairReads ? Event.RESPONSES_RECEIVED
                                                                            : Event.COMPLETED,
>>>>>>> 6efd96c5
                                                                keys,
                                                                failureDetector,
                                                                innerStores,
                                                                storeDef.getPreferredReads(),
                                                                storeDef.getRequiredReads()));

        if(allowReadRepair)
            pipeline.addEventAction(Event.RESPONSES_RECEIVED,
                                    new GetAllReadRepair(pipelineData,
                                                         Event.COMPLETED,
                                                         storeDef.getPreferredReads(),
                                                         timeoutMs,
                                                         nonblockingStores,
                                                         readRepairer));

        pipeline.addEvent(Event.STARTED);
        pipeline.execute();

        if(pipelineData.getFatalError() != null)
            throw pipelineData.getFatalError();

        return pipelineData.getResult();
    }

    public List<Version> getVersions(final ByteArray key) {
        StoreUtils.assertValidKey(key);

        BasicPipelineData<List<Version>> pipelineData = new BasicPipelineData<List<Version>>();
        if(zoneRoutingEnabled)
            pipelineData.setZonesRequired(storeDef.getZoneCountReads());
        else
            pipelineData.setZonesRequired(null);
        Pipeline pipeline = new Pipeline(Operation.GET_VERSIONS, timeoutMs, TimeUnit.MILLISECONDS);

        pipeline.addEventAction(Event.STARTED,
                                new ConfigureNodes<List<Version>, BasicPipelineData<List<Version>>>(pipelineData,
                                                                                                    Event.CONFIGURED,
                                                                                                    failureDetector,
                                                                                                    storeDef.getRequiredReads(),
                                                                                                    routingStrategy,
                                                                                                    key,
                                                                                                    clientZone));
        pipeline.addEventAction(Event.CONFIGURED,
                                new PerformParallelRequests<List<Version>, BasicPipelineData<List<Version>>>(pipelineData,
                                                                                                             Event.COMPLETED,
                                                                                                             key,
                                                                                                             failureDetector,
                                                                                                             storeDef.getPreferredReads(),
                                                                                                             storeDef.getRequiredReads(),
                                                                                                             timeoutMs,
                                                                                                             nonblockingStores,
                                                                                                             null,
                                                                                                             null,
                                                                                                             null,
                                                                                                             null));

        pipeline.addEvent(Event.STARTED);
        pipeline.execute();

        if(pipelineData.getFatalError() != null)
            throw pipelineData.getFatalError();

        List<Version> results = new ArrayList<Version>();

        for(Response<ByteArray, List<Version>> response: pipelineData.getResponses())
            results.addAll(response.getValue());

        return results;
    }

    public boolean delete(final ByteArray key, final Version version) throws VoldemortException {
        StoreUtils.assertValidKey(key);

        BasicPipelineData<Boolean> pipelineData = new BasicPipelineData<Boolean>();
        if(zoneRoutingEnabled)
            pipelineData.setZonesRequired(storeDef.getZoneCountWrites());
        else
            pipelineData.setZonesRequired(null);
        pipelineData.setStoreName(name);
        Pipeline pipeline = new Pipeline(Operation.DELETE, timeoutMs, TimeUnit.MILLISECONDS);
        pipeline.setEnableHintedHandoff(isHintedHandoffEnabled());

        HintedHandoff hintedHandoff = null;

        if(isHintedHandoffEnabled())
            hintedHandoff = new HintedHandoff(failureDetector,
                                              slopStores,
                                              handoffStrategy,
                                              pipelineData.getFailedNodes());

        StoreRequest<Boolean> blockingDelete = new StoreRequest<Boolean>() {

            public Boolean request(Store<ByteArray, byte[], byte[]> store) {
                return store.delete(key, version);
            }

        };

        pipeline.addEventAction(Event.STARTED,
                                new ConfigureNodes<Boolean, BasicPipelineData<Boolean>>(pipelineData,
                                                                                        Event.CONFIGURED,
                                                                                        failureDetector,
                                                                                        storeDef.getRequiredWrites(),
                                                                                        routingStrategy,
                                                                                        key,
                                                                                        clientZone));
        pipeline.addEventAction(Event.CONFIGURED,
                                new PerformParallelRequests<Boolean, BasicPipelineData<Boolean>>(pipelineData,
                                                                                                 isHintedHandoffEnabled()
                                                                                                 ? Event.RESPONSES_RECEIVED
                                                                                                 : Event.COMPLETED,
                                                                                                 key,
                                                                                                 failureDetector,
                                                                                                 storeDef.getPreferredWrites(),
                                                                                                 storeDef.getRequiredWrites(),
                                                                                                 timeoutMs,
                                                                                                 nonblockingStores,
                                                                                                 hintedHandoff,
                                                                                                 version,
                                                                                                 Event.INSUFFICIENT_SUCCESSES,
                                                                                                 Event.INSUFFICIENT_ZONES));
        pipeline.addEventAction(Event.INSUFFICIENT_SUCCESSES,
                                new PerformSerialRequests<Boolean, BasicPipelineData<Boolean>>(pipelineData,
                                                                                               isHintedHandoffEnabled()
                                                                                               ? Event.RESPONSES_RECEIVED
                                                                                               : Event.COMPLETED,
                                                                                               key,
                                                                                               failureDetector,
                                                                                               innerStores,
                                                                                               storeDef.getPreferredWrites(),
                                                                                               storeDef.getRequiredWrites(),
                                                                                               blockingDelete,
                                                                                               null));

        if(zoneRoutingEnabled)
            pipeline.addEventAction(Event.INSUFFICIENT_ZONES,
                                    new PerformZoneSerialRequests<Boolean, BasicPipelineData<Boolean>>(pipelineData,
<<<<<<< HEAD
                                                                                                       Event.COMPLETED,
=======
                                                                                                       isHintedHandoffEnabled()
                                                                                                       ? Event.RESPONSES_RECEIVED
                                                                                                       : Event.COMPLETED,
>>>>>>> 6efd96c5
                                                                                                       key,
                                                                                                       failureDetector,
                                                                                                       innerStores,
                                                                                                       blockingDelete));

        if(isHintedHandoffEnabled()) {
            pipeline.addEventAction(Event.RESPONSES_RECEIVED, new PerformDeleteHintedHandoff(pipelineData,
                                                                                             Event.COMPLETED,
                                                                                             key,
                                                                                             version,
                                                                                             hintedHandoff));
            pipeline.addEventAction(Event.ABORTED, new PerformDeleteHintedHandoff(pipelineData,
                                                                                  Event.ERROR,
                                                                                  key,
                                                                                  version,
                                                                                  hintedHandoff));
        }
        
        pipeline.addEvent(Event.STARTED);
        pipeline.execute();

        if(pipelineData.getFatalError() != null)
            throw pipelineData.getFatalError();

        for(Response<ByteArray, Boolean> response: pipelineData.getResponses()) {
            if(response.getValue().booleanValue())
                return true;
        }

        return false;
    }

<<<<<<< HEAD
    public void put(ByteArray key, Versioned<byte[]> versioned, byte[] transforms)
            throws VoldemortException {
=======
    public boolean isHintedHandoffEnabled() {
        return slopStores != null;
    }

    public void put(ByteArray key, Versioned<byte[]> versioned) throws VoldemortException {
>>>>>>> 6efd96c5
        StoreUtils.assertValidKey(key);
        PutPipelineData pipelineData = new PutPipelineData();
        if(zoneRoutingEnabled)
            pipelineData.setZonesRequired(storeDef.getZoneCountWrites());
        else
            pipelineData.setZonesRequired(null);
        pipelineData.setStartTimeNs(System.nanoTime());
        pipelineData.setStoreName(name);

        Pipeline pipeline = new Pipeline(Operation.PUT, timeoutMs, TimeUnit.MILLISECONDS);
        pipeline.setEnableHintedHandoff(isHintedHandoffEnabled());

        HintedHandoff hintedHandoff = null;


        if(isHintedHandoffEnabled())
            hintedHandoff = new HintedHandoff(failureDetector,
                                              slopStores,
                                              handoffStrategy,
                                              pipelineData.getFailedNodes());

        pipeline.addEventAction(Event.STARTED,
                                new ConfigureNodes<Void, PutPipelineData>(pipelineData,
                                                                          Event.CONFIGURED,
                                                                          failureDetector,
                                                                          storeDef.getRequiredWrites(),
                                                                          routingStrategy,
                                                                          key,
                                                                          clientZone));
        pipeline.addEventAction(Event.CONFIGURED,
                                new PerformSerialPutRequests(pipelineData,
                                                             isHintedHandoffEnabled()
                                                             ? Event.RESPONSES_RECEIVED
                                                             : Event.COMPLETED,
                                                             key,
                                                             transforms,
                                                             failureDetector,
                                                             innerStores,
                                                             storeDef.getRequiredWrites(),
                                                             versioned,
                                                             time,
                                                             Event.MASTER_DETERMINED));
        pipeline.addEventAction(Event.MASTER_DETERMINED,
                                new PerformParallelPutRequests(pipelineData,
                                                               Event.RESPONSES_RECEIVED,
                                                               key,
                                                               transforms,
                                                               failureDetector,
                                                               storeDef.getPreferredWrites(),
                                                               storeDef.getRequiredWrites(),
                                                               timeoutMs,
                                                               nonblockingStores,
                                                               hintedHandoff));
        if(isHintedHandoffEnabled()) {
            pipeline.addEventAction(Event.ABORTED, new PerformPutHintedHandoff(pipelineData,
                                                                               Event.ERROR,
                                                                               key,
                                                                               versioned,
                                                                               hintedHandoff,
                                                                               time));
            pipeline.addEventAction(Event.RESPONSES_RECEIVED, new PerformPutHintedHandoff(pipelineData,
                                                                                          Event.HANDOFF_FINISHED,
                                                                                          key,
                                                                                          versioned,
                                                                                          hintedHandoff,
                                                                                          time));
            pipeline.addEventAction(Event.HANDOFF_FINISHED, new IncrementClock(pipelineData,
                                                                               Event.COMPLETED,
                                                                               versioned,
                                                                               time));
        } else
            pipeline.addEventAction(Event.RESPONSES_RECEIVED, new IncrementClock(pipelineData,
                                                                                 Event.COMPLETED,
                                                                                 versioned,
                                                                                 time));

        pipeline.addEvent(Event.STARTED);
        pipeline.execute();

        if(pipelineData.getFatalError() != null)
            throw pipelineData.getFatalError();
    }
    
    @Override
    public void close() {
        VoldemortException exception = null;

        for(NonblockingStore store: nonblockingStores.values()) {
            try {
                store.close();
            } catch(VoldemortException e) {
                exception = e;
            }
        }

        if(exception != null)
            throw exception;

        super.close();
    }

}<|MERGE_RESOLUTION|>--- conflicted
+++ resolved
@@ -21,11 +21,9 @@
 import java.util.Map;
 import java.util.concurrent.ConcurrentHashMap;
 import java.util.concurrent.TimeUnit;
-import java.util.concurrent.atomic.AtomicBoolean;
 
 import voldemort.VoldemortException;
 import voldemort.cluster.Cluster;
-import voldemort.cluster.Node;
 import voldemort.cluster.Zone;
 import voldemort.cluster.failuredetector.FailureDetector;
 import voldemort.routing.RoutingStrategyType;
@@ -34,8 +32,6 @@
 import voldemort.store.StoreRequest;
 import voldemort.store.StoreUtils;
 import voldemort.store.nonblockingstore.NonblockingStore;
-import voldemort.store.nonblockingstore.NonblockingStoreCallback;
-import voldemort.store.nonblockingstore.NonblockingStoreRequest;
 import voldemort.store.routed.Pipeline.Event;
 import voldemort.store.routed.Pipeline.Operation;
 import voldemort.store.routed.action.ConfigureNodes;
@@ -43,10 +39,10 @@
 import voldemort.store.routed.action.GetAllReadRepair;
 import voldemort.store.routed.action.IncrementClock;
 import voldemort.store.routed.action.PerformDeleteHintedHandoff;
-import voldemort.store.routed.action.PerformPutHintedHandoff;
 import voldemort.store.routed.action.PerformParallelGetAllRequests;
 import voldemort.store.routed.action.PerformParallelPutRequests;
 import voldemort.store.routed.action.PerformParallelRequests;
+import voldemort.store.routed.action.PerformPutHintedHandoff;
 import voldemort.store.routed.action.PerformSerialGetAllRequests;
 import voldemort.store.routed.action.PerformSerialPutRequests;
 import voldemort.store.routed.action.PerformSerialRequests;
@@ -69,7 +65,7 @@
 public class PipelineRoutedStore extends RoutedStore {
 
     private final Map<Integer, NonblockingStore> nonblockingStores;
-    private final Map<Integer, Store<ByteArray, Slop>> slopStores;
+    private final Map<Integer, Store<ByteArray, Slop, byte[]>> slopStores;
     private final HintedHandoffStrategy handoffStrategy;
     private Zone clientZone;
     private boolean zoneRoutingEnabled;
@@ -91,7 +87,7 @@
     public PipelineRoutedStore(String name,
                                Map<Integer, Store<ByteArray, byte[], byte[]>> innerStores,
                                Map<Integer, NonblockingStore> nonblockingStores,
-                               Map<Integer, Store<ByteArray, Slop>> slopStores,
+                               Map<Integer, Store<ByteArray, Slop, byte[]>> slopStores,
                                Cluster cluster,
                                StoreDefinition storeDef,
                                boolean repairReads,
@@ -137,17 +133,6 @@
         final Pipeline pipeline = new Pipeline(Operation.GET, timeoutMs, TimeUnit.MILLISECONDS);
         boolean allowReadRepair = repairReads && transforms == null;
 
-<<<<<<< HEAD
-        NonblockingStoreRequest nonblockingStoreRequest = new NonblockingStoreRequest() {
-
-            public void submit(Node node, NonblockingStore store, NonblockingStoreCallback callback) {
-                store.submitGetRequest(key, transforms, callback);
-            }
-
-        };
-
-=======
->>>>>>> 6efd96c5
         StoreRequest<List<Versioned<byte[]>>> blockingStoreRequest = new StoreRequest<List<Versioned<byte[]>>>() {
 
             public List<Versioned<byte[]>> request(Store<ByteArray, byte[], byte[]> store) {
@@ -169,6 +154,7 @@
                                                                                                                                  allowReadRepair ? Event.RESPONSES_RECEIVED
                                                                                                                                                 : Event.COMPLETED,
                                                                                                                                  key,
+                                                                                                                                 transforms,
                                                                                                                                  failureDetector,
                                                                                                                                  storeDef.getPreferredReads(),
                                                                                                                                  storeDef.getRequiredReads(),
@@ -180,13 +166,8 @@
                                                                                                                                  Event.INSUFFICIENT_ZONES));
         pipeline.addEventAction(Event.INSUFFICIENT_SUCCESSES,
                                 new PerformSerialRequests<List<Versioned<byte[]>>, BasicPipelineData<List<Versioned<byte[]>>>>(pipelineData,
-<<<<<<< HEAD
                                                                                                                                allowReadRepair ? Event.RESPONSES_RECEIVED
                                                                                                                                               : Event.COMPLETED,
-=======
-                                                                                                                               repairReads ? Event.RESPONSES_RECEIVED
-                                                                                                                                           : Event.COMPLETED,
->>>>>>> 6efd96c5
                                                                                                                                key,
                                                                                                                                failureDetector,
                                                                                                                                innerStores,
@@ -207,13 +188,8 @@
         if(zoneRoutingEnabled)
             pipeline.addEventAction(Event.INSUFFICIENT_ZONES,
                                     new PerformZoneSerialRequests<List<Versioned<byte[]>>, BasicPipelineData<List<Versioned<byte[]>>>>(pipelineData,
-<<<<<<< HEAD
                                                                                                                                        allowReadRepair ? Event.RESPONSES_RECEIVED
                                                                                                                                                       : Event.COMPLETED,
-=======
-                                                                                                                                       repairReads ? Event.RESPONSES_RECEIVED
-                                                                                                                                                   : Event.COMPLETED,
->>>>>>> 6efd96c5
                                                                                                                                        key,
                                                                                                                                        failureDetector,
                                                                                                                                        innerStores,
@@ -269,13 +245,8 @@
                                                                   nonblockingStores));
         pipeline.addEventAction(Event.INSUFFICIENT_SUCCESSES,
                                 new PerformSerialGetAllRequests(pipelineData,
-<<<<<<< HEAD
                                                                 allowReadRepair ? Event.RESPONSES_RECEIVED
                                                                                : Event.COMPLETED,
-=======
-                                                                repairReads ? Event.RESPONSES_RECEIVED
-                                                                            : Event.COMPLETED,
->>>>>>> 6efd96c5
                                                                 keys,
                                                                 failureDetector,
                                                                 innerStores,
@@ -322,6 +293,7 @@
                                 new PerformParallelRequests<List<Version>, BasicPipelineData<List<Version>>>(pipelineData,
                                                                                                              Event.COMPLETED,
                                                                                                              key,
+                                                                                                             null,
                                                                                                              failureDetector,
                                                                                                              storeDef.getPreferredReads(),
                                                                                                              storeDef.getRequiredReads(),
@@ -384,10 +356,10 @@
                                                                                         clientZone));
         pipeline.addEventAction(Event.CONFIGURED,
                                 new PerformParallelRequests<Boolean, BasicPipelineData<Boolean>>(pipelineData,
-                                                                                                 isHintedHandoffEnabled()
-                                                                                                 ? Event.RESPONSES_RECEIVED
-                                                                                                 : Event.COMPLETED,
+                                                                                                 isHintedHandoffEnabled() ? Event.RESPONSES_RECEIVED
+                                                                                                                         : Event.COMPLETED,
                                                                                                  key,
+                                                                                                 null,
                                                                                                  failureDetector,
                                                                                                  storeDef.getPreferredWrites(),
                                                                                                  storeDef.getRequiredWrites(),
@@ -399,9 +371,8 @@
                                                                                                  Event.INSUFFICIENT_ZONES));
         pipeline.addEventAction(Event.INSUFFICIENT_SUCCESSES,
                                 new PerformSerialRequests<Boolean, BasicPipelineData<Boolean>>(pipelineData,
-                                                                                               isHintedHandoffEnabled()
-                                                                                               ? Event.RESPONSES_RECEIVED
-                                                                                               : Event.COMPLETED,
+                                                                                               isHintedHandoffEnabled() ? Event.RESPONSES_RECEIVED
+                                                                                                                       : Event.COMPLETED,
                                                                                                key,
                                                                                                failureDetector,
                                                                                                innerStores,
@@ -413,31 +384,27 @@
         if(zoneRoutingEnabled)
             pipeline.addEventAction(Event.INSUFFICIENT_ZONES,
                                     new PerformZoneSerialRequests<Boolean, BasicPipelineData<Boolean>>(pipelineData,
-<<<<<<< HEAD
-                                                                                                       Event.COMPLETED,
-=======
-                                                                                                       isHintedHandoffEnabled()
-                                                                                                       ? Event.RESPONSES_RECEIVED
-                                                                                                       : Event.COMPLETED,
->>>>>>> 6efd96c5
+                                                                                                       isHintedHandoffEnabled() ? Event.RESPONSES_RECEIVED
+                                                                                                                               : Event.COMPLETED,
                                                                                                        key,
                                                                                                        failureDetector,
                                                                                                        innerStores,
                                                                                                        blockingDelete));
 
         if(isHintedHandoffEnabled()) {
-            pipeline.addEventAction(Event.RESPONSES_RECEIVED, new PerformDeleteHintedHandoff(pipelineData,
-                                                                                             Event.COMPLETED,
-                                                                                             key,
-                                                                                             version,
-                                                                                             hintedHandoff));
+            pipeline.addEventAction(Event.RESPONSES_RECEIVED,
+                                    new PerformDeleteHintedHandoff(pipelineData,
+                                                                   Event.COMPLETED,
+                                                                   key,
+                                                                   version,
+                                                                   hintedHandoff));
             pipeline.addEventAction(Event.ABORTED, new PerformDeleteHintedHandoff(pipelineData,
                                                                                   Event.ERROR,
                                                                                   key,
                                                                                   version,
                                                                                   hintedHandoff));
         }
-        
+
         pipeline.addEvent(Event.STARTED);
         pipeline.execute();
 
@@ -452,16 +419,12 @@
         return false;
     }
 
-<<<<<<< HEAD
+    public boolean isHintedHandoffEnabled() {
+        return slopStores != null;
+    }
+
     public void put(ByteArray key, Versioned<byte[]> versioned, byte[] transforms)
             throws VoldemortException {
-=======
-    public boolean isHintedHandoffEnabled() {
-        return slopStores != null;
-    }
-
-    public void put(ByteArray key, Versioned<byte[]> versioned) throws VoldemortException {
->>>>>>> 6efd96c5
         StoreUtils.assertValidKey(key);
         PutPipelineData pipelineData = new PutPipelineData();
         if(zoneRoutingEnabled)
@@ -475,7 +438,6 @@
         pipeline.setEnableHintedHandoff(isHintedHandoffEnabled());
 
         HintedHandoff hintedHandoff = null;
-
 
         if(isHintedHandoffEnabled())
             hintedHandoff = new HintedHandoff(failureDetector,
@@ -493,9 +455,8 @@
                                                                           clientZone));
         pipeline.addEventAction(Event.CONFIGURED,
                                 new PerformSerialPutRequests(pipelineData,
-                                                             isHintedHandoffEnabled()
-                                                             ? Event.RESPONSES_RECEIVED
-                                                             : Event.COMPLETED,
+                                                             isHintedHandoffEnabled() ? Event.RESPONSES_RECEIVED
+                                                                                     : Event.COMPLETED,
                                                              key,
                                                              transforms,
                                                              failureDetector,
@@ -520,14 +481,17 @@
                                                                                Event.ERROR,
                                                                                key,
                                                                                versioned,
+                                                                               transforms,
                                                                                hintedHandoff,
                                                                                time));
-            pipeline.addEventAction(Event.RESPONSES_RECEIVED, new PerformPutHintedHandoff(pipelineData,
-                                                                                          Event.HANDOFF_FINISHED,
-                                                                                          key,
-                                                                                          versioned,
-                                                                                          hintedHandoff,
-                                                                                          time));
+            pipeline.addEventAction(Event.RESPONSES_RECEIVED,
+                                    new PerformPutHintedHandoff(pipelineData,
+                                                                Event.HANDOFF_FINISHED,
+                                                                key,
+                                                                versioned,
+                                                                transforms,
+                                                                hintedHandoff,
+                                                                time));
             pipeline.addEventAction(Event.HANDOFF_FINISHED, new IncrementClock(pipelineData,
                                                                                Event.COMPLETED,
                                                                                versioned,
@@ -544,7 +508,7 @@
         if(pipelineData.getFatalError() != null)
             throw pipelineData.getFatalError();
     }
-    
+
     @Override
     public void close() {
         VoldemortException exception = null;
