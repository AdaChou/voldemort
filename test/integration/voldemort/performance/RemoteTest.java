--- conflicted
+++ resolved
@@ -212,11 +212,7 @@
         parser.accepts("ignore-nulls", "ignore null values");
         parser.accepts("pipeline-routed-store", "Use the Pipeline RoutedStore");
         parser.accepts("node", "go to this node id").withRequiredArg().ofType(Integer.class);
-<<<<<<< HEAD
-        parser.accepts("interval", "print requests on this interval, -1 disables")
-=======
         parser.accepts("interval", "print requests on this interval, -1 to disable")
->>>>>>> 497c4cb8
               .withRequiredArg()
               .ofType(Integer.class);
         parser.accepts("handshake", "perform a handshake");
