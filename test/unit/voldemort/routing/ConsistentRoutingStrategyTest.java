/*
 * Copyright 2008-2009 LinkedIn, Inc
 * 
 * Licensed under the Apache License, Version 2.0 (the "License"); you may not
 * use this file except in compliance with the License. You may obtain a copy of
 * the License at
 * 
 * http://www.apache.org/licenses/LICENSE-2.0
 * 
 * Unless required by applicable law or agreed to in writing, software
 * distributed under the License is distributed on an "AS IS" BASIS, WITHOUT
 * WARRANTIES OR CONDITIONS OF ANY KIND, either express or implied. See the
 * License for the specific language governing permissions and limitations under
 * the License.
 */

package voldemort.routing;

import java.text.NumberFormat;
import java.util.ArrayList;
import java.util.Collections;
import java.util.HashSet;
import java.util.List;
import java.util.Random;

import junit.framework.TestCase;
import voldemort.cluster.Node;
import voldemort.utils.ConstantHashFunction;
import voldemort.utils.FnvHashFunction;
import voldemort.utils.HashFunction;
import cern.jet.random.ChiSquare;
import cern.jet.random.engine.MersenneTwister;

import com.google.common.collect.HashMultiset;
import com.google.common.collect.ImmutableList;
import com.google.common.collect.Multiset;

public class ConsistentRoutingStrategyTest extends TestCase {

    private final byte[] key = new byte[0];

    private List<Node> getTestNodes() {
        return ImmutableList.of(node(0, 2, 7, 14),
                                node(1, 1, 10, 13),
                                node(2, 3, 5, 17),
                                node(3, 0, 11, 16),
                                node(4, 6, 9, 15),
                                node(5, 4, 8, 12));
    }

    public ConsistentRoutingStrategy getRouter(HashFunction hash, int replicationFactor) {
        return new ConsistentRoutingStrategy(hash, getTestNodes(), replicationFactor);
    }

    public ConsistentRoutingStrategy getRouter(int hashValue, int replicationFactor) {
        List<Node> nodes = getTestNodes();
        return new ConsistentRoutingStrategy(new ConstantHashFunction(hashValue),
                                             nodes,
                                             replicationFactor);
    }

    public void test1xReplication() {
        assertNodeOrder(getRouter(0, 1).routeRequest(key), 3);
        assertNodeOrder(getRouter(14, 1).routeRequest(key), 0);
        assertNodeOrder(getRouter(4, 1).routeRequest(key), 5);
    }

    public void test3xReplcation() {
        assertNodeOrder(getRouter(0, 3).routeRequest(key), 3, 1, 0);
        assertNodeOrder(getRouter(14, 3).routeRequest(key), 0, 4, 3);
        assertNodeOrder(getRouter(4, 3).routeRequest(key), 5, 2, 4);
        assertNodeOrder(getRouter(16, 3).routeRequest(key), 3, 2, 1);
    }

    public void testGetNodes() {
        getRouter(0, 3).getNodes().containsAll(getTestNodes());
    }

    public void testTagAssignment() {
        List<Node> nodes = getTestNodes();
        ConsistentRoutingStrategy router = getRouter(new FnvHashFunction(), 3);
        for(Node n: nodes)
            for(Integer tag: n.getPartitionIds())
                assertEquals(router.getNodeByPartition(tag), n);
        for(int i = 0; i < nodes.size(); i++)
            assertEquals("Unexpected tag assignment for tag " + i + ": ",
                         new HashSet<Integer>(nodes.get(i).getPartitionIds()),
                         router.getPartitionsByNode(nodes.get(i)));
    }

    public void testLoadBalancing() {
        testLoadBalancing(2, 10, 1000, 2);
        testLoadBalancing(6, 100, 1000, 3);
        testLoadBalancing(10, 200, 10000, 3);
    }

    public void testLoadBalancing(int numNodes,
                                  int tagsPerNode,
                                  int numRequests,
                                  int replicationFactor) {
        List<Integer> tags = new ArrayList<Integer>();
        List<Node> nodes = new ArrayList<Node>();
        for(int i = 0; i < numNodes * tagsPerNode; i++)
            tags.add(i);

        for(int i = 0; i < numNodes; i++)
            nodes.add(new Node(i, "host", 8080, 6666, tags.subList(tagsPerNode * i, tagsPerNode
                                                                                    * (i + 1))));

        // use a seed so that this test is repeatable
        Random random = new Random(2158745224L);
        Collections.shuffle(nodes, random);

        ConsistentRoutingStrategy router = new ConsistentRoutingStrategy(new FnvHashFunction(),
                                                                         nodes,
                                                                         replicationFactor);
        for(Node n: nodes)
            assertEquals(tagsPerNode, router.getPartitionsByNode(n).size());

        // do some requests and test the load balancing
        Multiset<Integer> masters = HashMultiset.create();
        Multiset<Integer> counts = HashMultiset.create();
        byte[] key = new byte[16];
        for(int i = 0; i < numRequests; i++) {
            random.nextBytes(key);
            List<Node> routed = router.routeRequest(key);
            assertEquals(replicationFactor, routed.size());
            masters.add(routed.get(0).getId());
            for(Node n: routed)
                counts.add(n.getId());
        }

        System.out.println("numNodes = " + numNodes + ", tagsPerNode = " + tagsPerNode
                           + ", numRequests = " + numRequests);
        System.out.println("master node distribution:");
        assertWellBalanced(numNodes, masters);
        System.out.println();
        System.out.println("storage node distribution:");
        assertWellBalanced(numNodes, counts);
        System.out.println();
    }

    private void assertWellBalanced(int numNodes, Multiset<Integer> ids) {
        // compute the chi-sq statistic
        double expected = ids.size() / (double) numNodes;
        double chiSq = 0.0;
        int df = numNodes - 1;
        NumberFormat prct = NumberFormat.getPercentInstance();
        prct.setMaximumFractionDigits(4);
        NumberFormat num = NumberFormat.getInstance();
        num.setMaximumFractionDigits(4);
        num.setMinimumFractionDigits(4);
        System.out.println("node\treqs\tX^2\tskew");
        for(Integer id: ids.elementSet()) {
            System.out.println(id + "\t" + ids.count(id) + "\t"
                               + num.format(chiSq(ids.count(id), expected)) + "\t"
                               + prct.format((ids.count(id) - expected) / expected));
            chiSq += chiSq(ids.count(id), expected);
        }
        System.out.println("X^2 = " + chiSq);
        ChiSquare dist = new ChiSquare(df, new MersenneTwister());
        // p-value is ~= prob of seeing this distribution from fair router
        double pValue = 1.0 - dist.cdf(chiSq);
        System.out.println("p-value = " + pValue);
        assertTrue("Non-uniform load distribution detected.", pValue >= 0.05);
    }

    private double chiSq(double observed, double expected) {
        return (observed - expected) * (observed - expected) / expected;
    }

    private void assertNodeOrder(List<Node> found, int... expected) {
        assertEquals("Router produced unexpected number of nodes.", expected.length, found.size());
        for(int i = 0; i < found.size(); i++)
            assertEquals(expected[i], found.get(i).getId());
    }

    private Node node(int id, int... tags) {
        List<Integer> list = new ArrayList<Integer>(tags.length);
        for(int tag: tags)
            list.add(tag);
<<<<<<< HEAD
        return new Node(id, "localhost", 8080, 6666, list);
=======
        return new Node(id, "localhost", 8080, 6666, 6667, list, new NodeStatus(time));
>>>>>>> caed939f
    }

}<|MERGE_RESOLUTION|>--- conflicted
+++ resolved
@@ -179,11 +179,7 @@
         List<Integer> list = new ArrayList<Integer>(tags.length);
         for(int tag: tags)
             list.add(tag);
-<<<<<<< HEAD
-        return new Node(id, "localhost", 8080, 6666, list);
-=======
-        return new Node(id, "localhost", 8080, 6666, 6667, list, new NodeStatus(time));
->>>>>>> caed939f
+        return new Node(id, "localhost", 8080, 6666, 6667, list);
     }
 
 }